{
    "guacamoleVersion" : "1.2.0",

    "name"             : "Adhoc Guacamole Connections",
    "namespace"        : "quickconnect",

    "authProviders"    : [
        "org.apache.guacamole.auth.quickconnect.QuickConnectAuthenticationProvider"
    ],

    "js" : [
        "quickconnect.min.js"
    ],

    "css" : [
        "quickconnect.min.css"
    ],

    "html" : [
        "templates/quickconnectField.html"
    ],

    "translations" : [
        "translations/de.json",
        "translations/en.json",
        "translations/ja.json",
<<<<<<< HEAD
        "translations/zh.json"
=======
        "translations/ru.json"
>>>>>>> 4fec4638
    ],

    "resources" : {
        "templates/quickconnectField.html" : "text/html"
    }

}<|MERGE_RESOLUTION|>--- conflicted
+++ resolved
@@ -24,11 +24,8 @@
         "translations/de.json",
         "translations/en.json",
         "translations/ja.json",
-<<<<<<< HEAD
+        "translations/ru.json",
         "translations/zh.json"
-=======
-        "translations/ru.json"
->>>>>>> 4fec4638
     ],
 
     "resources" : {
