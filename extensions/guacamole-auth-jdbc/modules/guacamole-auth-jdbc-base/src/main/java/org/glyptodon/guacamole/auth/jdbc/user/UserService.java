--- conflicted
+++ resolved
@@ -177,7 +177,6 @@
     }
 
     @Override
-<<<<<<< HEAD
     protected Collection<ObjectPermissionModel>
         getImplicitPermissions(AuthenticatedUser user, UserModel model) {
             
@@ -199,8 +198,9 @@
         }
         
         return implicitPermissions;
-        
-=======
+    }
+        
+    @Override
     protected void beforeDelete(AuthenticatedUser user, String identifier) throws GuacamoleException {
 
         super.beforeDelete(user, identifier);
@@ -209,7 +209,6 @@
         if (identifier.equals(user.getUser().getIdentifier()))
             throw new GuacamoleUnsupportedException("Deleting your own user is not allowed.");
 
->>>>>>> d57af488
     }
 
     /**
