/*
 * Licensed to the Apache Software Foundation (ASF) under one
 * or more contributor license agreements.  See the NOTICE file
 * distributed with this work for additional information
 * regarding copyright ownership.  The ASF licenses this file
 * to you under the Apache License, Version 2.0 (the
 * "License"); you may not use this file except in compliance
 * with the License.  You may obtain a copy of the License at
 *
 *   http://www.apache.org/licenses/LICENSE-2.0
 *
 * Unless required by applicable law or agreed to in writing,
 * software distributed under the License is distributed on an
 * "AS IS" BASIS, WITHOUT WARRANTIES OR CONDITIONS OF ANY
 * KIND, either express or implied.  See the License for the
 * specific language governing permissions and limitations
 * under the License.
 */

package org.apache.guacamole.auth.jdbc.user;

<<<<<<< HEAD
import java.util.HashMap;
import java.util.Map;
import java.util.regex.Matcher;
import java.util.regex.Pattern;
import javax.servlet.http.HttpServletRequest;
=======
>>>>>>> 34faa5d9
import org.apache.guacamole.net.auth.AuthenticatedUser;
import org.apache.guacamole.net.auth.AuthenticationProvider;
import org.apache.guacamole.net.auth.Credentials;

/**
 * An AuthenticatedUser that has an associated remote host.
 */
public abstract class RemoteAuthenticatedUser implements AuthenticatedUser {

    /**
     * The credentials given when this user authenticated.
     */
    private final Credentials credentials;

    /**
     * The AuthenticationProvider that authenticated this user.
     */
    private final AuthenticationProvider authenticationProvider;

    /**
     * The host from which this user authenticated.
     */
    private final String remoteHost;

    /**
<<<<<<< HEAD
     * Regular expression which matches any IPv4 address.
     */
    private static final String IPV4_ADDRESS_REGEX = "([0-9]{1,3}\\.[0-9]{1,3}\\.[0-9]{1,3}\\.[0-9]{1,3})";

    /**
     * Regular expression which matches any IPv6 address.
     */
    private static final String IPV6_ADDRESS_REGEX = "([0-9a-fA-F]*(:[0-9a-fA-F]*){0,7})";

    /**
     * Regular expression which matches any IP address, regardless of version.
     */
    private static final String IP_ADDRESS_REGEX = "(" + IPV4_ADDRESS_REGEX + "|" + IPV6_ADDRESS_REGEX + ")";

    /**
     * Pattern which matches valid values of the de-facto standard
     * "X-Forwarded-For" header.
     */
    private static final Pattern X_FORWARDED_FOR = Pattern.compile("^" + IP_ADDRESS_REGEX + "(, " + IP_ADDRESS_REGEX + ")*$");

    /**
     * Arbitrary attributes associated with this RemoteAuthenticatedUser object.
     */
    private Map<String, String> attributes = new HashMap<String, String>();

    @Override
    public Map<String, String> getAttributes() {
        return attributes;
    }

    @Override
    public void setAttributes(Map<String, String> attributes) {
        this.attributes = attributes;
    }

    /**
     * Derives the remote host of the authenticating user from the given
     * credentials object. The remote host is derived from X-Forwarded-For
     * in addition to the actual source IP of the request, and thus is not
     * trusted. The derived remote host is really only useful for logging,
     * unless the server is configured such that X-Forwarded-For is guaranteed
     * to be trustworthy.
     *
     * @param credentials
     *     The credentials to derive the remote host from.
     *
     * @return
     *     The remote host from which the user with the given credentials is
     *     authenticating.
     */
    private static String getRemoteHost(Credentials credentials) {

        HttpServletRequest request = credentials.getRequest();

        // Use X-Forwarded-For, if present and valid
        String header = request.getHeader("X-Forwarded-For");
        if (header != null) {
            Matcher matcher = X_FORWARDED_FOR.matcher(header);
            if (matcher.matches())
                return matcher.group(1);
        }

        // If header absent or invalid, just use source IP
        return request.getRemoteAddr();

    }

    /**
=======
>>>>>>> 34faa5d9
     * Creates a new RemoteAuthenticatedUser, deriving the associated remote
     * host from the given credentials.
     *
     * @param authenticationProvider
     *     The AuthenticationProvider that has authenticated the given user.
     *
     * @param credentials
     *     The credentials given by the user when they authenticated.
     */
    public RemoteAuthenticatedUser(AuthenticationProvider authenticationProvider,
            Credentials credentials) {
        this.authenticationProvider = authenticationProvider;
        this.credentials = credentials;
        this.remoteHost = credentials.getRemoteAddress();
    }

    @Override
    public Credentials getCredentials() {
        return credentials;
    }

    /**
     * Returns the host from which this user authenticated.
     *
     * @return
     *     The host from which this user authenticated.
     */
    public String getRemoteHost() {
        return remoteHost;
    }

    @Override
    public AuthenticationProvider getAuthenticationProvider() {
        return authenticationProvider;
    }

    @Override
    public void invalidate() {
        // Nothing to invalidate
    }

}<|MERGE_RESOLUTION|>--- conflicted
+++ resolved
@@ -19,14 +19,8 @@
 
 package org.apache.guacamole.auth.jdbc.user;
 
-<<<<<<< HEAD
 import java.util.HashMap;
 import java.util.Map;
-import java.util.regex.Matcher;
-import java.util.regex.Pattern;
-import javax.servlet.http.HttpServletRequest;
-=======
->>>>>>> 34faa5d9
 import org.apache.guacamole.net.auth.AuthenticatedUser;
 import org.apache.guacamole.net.auth.AuthenticationProvider;
 import org.apache.guacamole.net.auth.Credentials;
@@ -52,28 +46,6 @@
     private final String remoteHost;
 
     /**
-<<<<<<< HEAD
-     * Regular expression which matches any IPv4 address.
-     */
-    private static final String IPV4_ADDRESS_REGEX = "([0-9]{1,3}\\.[0-9]{1,3}\\.[0-9]{1,3}\\.[0-9]{1,3})";
-
-    /**
-     * Regular expression which matches any IPv6 address.
-     */
-    private static final String IPV6_ADDRESS_REGEX = "([0-9a-fA-F]*(:[0-9a-fA-F]*){0,7})";
-
-    /**
-     * Regular expression which matches any IP address, regardless of version.
-     */
-    private static final String IP_ADDRESS_REGEX = "(" + IPV4_ADDRESS_REGEX + "|" + IPV6_ADDRESS_REGEX + ")";
-
-    /**
-     * Pattern which matches valid values of the de-facto standard
-     * "X-Forwarded-For" header.
-     */
-    private static final Pattern X_FORWARDED_FOR = Pattern.compile("^" + IP_ADDRESS_REGEX + "(, " + IP_ADDRESS_REGEX + ")*$");
-
-    /**
      * Arbitrary attributes associated with this RemoteAuthenticatedUser object.
      */
     private Map<String, String> attributes = new HashMap<String, String>();
@@ -89,40 +61,6 @@
     }
 
     /**
-     * Derives the remote host of the authenticating user from the given
-     * credentials object. The remote host is derived from X-Forwarded-For
-     * in addition to the actual source IP of the request, and thus is not
-     * trusted. The derived remote host is really only useful for logging,
-     * unless the server is configured such that X-Forwarded-For is guaranteed
-     * to be trustworthy.
-     *
-     * @param credentials
-     *     The credentials to derive the remote host from.
-     *
-     * @return
-     *     The remote host from which the user with the given credentials is
-     *     authenticating.
-     */
-    private static String getRemoteHost(Credentials credentials) {
-
-        HttpServletRequest request = credentials.getRequest();
-
-        // Use X-Forwarded-For, if present and valid
-        String header = request.getHeader("X-Forwarded-For");
-        if (header != null) {
-            Matcher matcher = X_FORWARDED_FOR.matcher(header);
-            if (matcher.matches())
-                return matcher.group(1);
-        }
-
-        // If header absent or invalid, just use source IP
-        return request.getRemoteAddr();
-
-    }
-
-    /**
-=======
->>>>>>> 34faa5d9
      * Creates a new RemoteAuthenticatedUser, deriving the associated remote
      * host from the given credentials.
      *
