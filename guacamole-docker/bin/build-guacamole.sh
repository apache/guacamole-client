#!/bin/sh -e
#
# Licensed to the Apache Software Foundation (ASF) under one
# or more contributor license agreements.  See the NOTICE file
# distributed with this work for additional information
# regarding copyright ownership.  The ASF licenses this file
# to you under the Apache License, Version 2.0 (the
# "License"); you may not use this file except in compliance
# with the License.  You may obtain a copy of the License at
#
#   http://www.apache.org/licenses/LICENSE-2.0
#
# Unless required by applicable law or agreed to in writing,
# software distributed under the License is distributed on an
# "AS IS" BASIS, WITHOUT WARRANTIES OR CONDITIONS OF ANY
# KIND, either express or implied.  See the License for the
# specific language governing permissions and limitations
# under the License.
#

##
## @fn build-guacamole.sh
##
## Builds Guacamole, saving "guacamole.war" and all applicable extension .jars
## using the guacamole-client source contained within the given directory.
## Extension files will be grouped by their associated type, with all MySQL
## files being placed within the "mysql/" subdirectory of the destination, all
## PostgreSQL files being placed within the "postgresql/" subdirectory of the
## destination, etc.
##
## @param BUILD_DIR
##     The directory which currently contains the guacamole-client source and
##     in which the build should be performed.
##
## @param DESTINATION
##     The directory to save guacamole.war within, along with all extension
##     .jars.  Note that this script will create extension-specific
##     subdirectories within this directory, and files will thus be grouped by
##     extension type.
##

BUILD_DIR="$1"
DESTINATION="$2"

#
# Create destination, if it does not yet exist
#

mkdir -p "$DESTINATION"

#
# Build guacamole.war and all extensions
#

cd "$BUILD_DIR"

#
# Run the maven build, applying any arbitrary provided maven arguments.
#

mvn $MAVEN_ARGUMENTS package

#
# Copy guacamole.war to destination
#

cp guacamole/target/*.war "$DESTINATION/guacamole.war"

#
# Copy JDBC auth extensions and SQL scripts
#

tar -xzf extensions/guacamole-auth-jdbc/modules/guacamole-auth-jdbc-dist/target/*.tar.gz \
    -C "$DESTINATION"                                   \
    --wildcards                                         \
    --no-anchored                                       \
    --strip-components=1                                \
    "*.jar"                                             \
    "*.sql"

#
# Download MySQL JDBC driver
#

echo "Downloading MySQL Connector/J ..."
curl -L "https://dev.mysql.com/get/Downloads/Connector-J/mysql-connector-j-8.0.32.tar.gz" | \
tar -xz                        \
    -C "$DESTINATION/mysql/"   \
    --wildcards                \
    --no-anchored              \
    --no-wildcards-match-slash \
    --strip-components=1       \
    "mysql-connector-*.jar"

#
# Download PostgreSQL JDBC driver
#

echo "Downloading PostgreSQL JDBC driver ..."
curl -L "https://jdbc.postgresql.org/download/postgresql-42.3.8.jar" > "$DESTINATION/postgresql/postgresql-42.3.8.jar"

#
# Copy SSO auth extensions
#

tar -xzf extensions/guacamole-auth-sso/modules/guacamole-auth-sso-dist/target/*.tar.gz \
    -C "$DESTINATION"                                   \
    --wildcards                                         \
    --no-anchored                                       \
    --strip-components=1                                \
    "*.jar"

#
# Download SQL Server JDBC driver
#

echo "Downloading SQL Server JDBC driver ..."
curl -L "https://go.microsoft.com/fwlink/?linkid=2183223&clcid=0x409" | \
tar -xz                        \
    -C "$DESTINATION/sqlserver/"   \
    --wildcards                \
    --no-anchored              \
    --no-wildcards-match-slash \
    --strip-components=2       \
    "mssql-jdbc-*.jre8.jar"

#
# Copy LDAP auth extension and schema modifications
#

mkdir -p "$DESTINATION/ldap"
tar -xzf extensions/guacamole-auth-ldap/target/*.tar.gz \
    -C "$DESTINATION/ldap"                              \
    --wildcards                                         \
    --no-anchored                                       \
    --xform="s#.*/##"                                   \
    "*.jar"                                             \
    "*.ldif"

#
# Copy Radius auth extension if it was build
#

if [ -f extensions/guacamole-auth-radius/target/guacamole-auth-radius*.jar ]; then
    mkdir -p "$DESTINATION/radius"
    cp extensions/guacamole-auth-radius/target/guacamole-auth-radius*.jar "$DESTINATION/radius"
fi

#
# Copy TOTP auth extension if it was built
#

if [ -f extensions/guacamole-auth-totp/target/guacamole-auth-totp*.jar ]; then
    mkdir -p "$DESTINATION/totp"
    cp extensions/guacamole-auth-totp/target/guacamole-auth-totp*.jar "$DESTINATION/totp"
fi

#
# Copy Duo auth extension if it was built
#

if [ -f extensions/guacamole-auth-duo/target/*.tar.gz ]; then
    mkdir -p "$DESTINATION/duo"
    tar -xzf extensions/guacamole-auth-duo/target/*.tar.gz \
        -C "$DESTINATION/duo/"                             \
        --wildcards                                        \
        --no-anchored                                      \
        --no-wildcards-match-slash                         \
        --strip-components=1                               \
        "*.jar"
fi

#
# Copy header auth extension if it was built
#

if [ -f extensions/guacamole-auth-header/target/guacamole-auth-header*.jar ]; then
    mkdir -p "$DESTINATION/header"
    cp extensions/guacamole-auth-header/target/guacamole-auth-header*.jar "$DESTINATION/header"
fi

#
# Copy json auth extension if it was built
#

if [ -f extensions/guacamole-auth-json/target/guacamole-auth-json*.jar ]; then
    mkdir -p "$DESTINATION/json"
    cp extensions/guacamole-auth-json/target/guacamole-auth-json*.jar "$DESTINATION/json"
fi

#
<<<<<<< HEAD
# Copy automatic brute-force banning auth extension if it was built
#

if [ -f extensions/guacamole-auth-ban/target/guacamole-auth-ban*.jar ]; then
    mkdir -p "$DESTINATION/ban"
    cp extensions/guacamole-auth-ban/target/guacamole-auth-ban*.jar "$DESTINATION/ban"
fi
=======
# Copy history recording storage extension if it was built
#

if [ -f extensions/guacamole-history-recording-storage/target/guacamole-history-recording-storage*.jar ]; then
    mkdir -p "$DESTINATION/recordings"
    cp extensions/guacamole-history-recording-storage/target/guacamole-history-recording-storage*.jar "$DESTINATION/recordings"
fi
>>>>>>> ee1765f8
<|MERGE_RESOLUTION|>--- conflicted
+++ resolved
@@ -189,7 +189,6 @@
 fi
 
 #
-<<<<<<< HEAD
 # Copy automatic brute-force banning auth extension if it was built
 #
 
@@ -197,12 +196,12 @@
     mkdir -p "$DESTINATION/ban"
     cp extensions/guacamole-auth-ban/target/guacamole-auth-ban*.jar "$DESTINATION/ban"
 fi
-=======
+
+#
 # Copy history recording storage extension if it was built
 #
 
 if [ -f extensions/guacamole-history-recording-storage/target/guacamole-history-recording-storage*.jar ]; then
     mkdir -p "$DESTINATION/recordings"
     cp extensions/guacamole-history-recording-storage/target/guacamole-history-recording-storage*.jar "$DESTINATION/recordings"
-fi
->>>>>>> ee1765f8
+fi